--- conflicted
+++ resolved
@@ -54,11 +54,7 @@
 dr = 0.0  # dropout
 act = 'relu'
 optimiser_params = {
-<<<<<<< HEAD
-    'lr': 0.0008,
-=======
     'lr': 0.001,
->>>>>>> 32fcbc9d
     'mom': 0.9,
     'wd': 0.5e-4,
     'beta2': 0.999
