--- conflicted
+++ resolved
@@ -21,7 +21,6 @@
         elif s.lower() in ['none', 'false']:
             return None
         else:
-<<<<<<< HEAD
             if not (s.isdigit() or s.startswith('cuda') or s.startswith('opencl')):
                 raise argparse.ArgumentTypeError(
                     '"--gpu" option invalid.\n'
@@ -33,15 +32,10 @@
                 )
             return s
 
-    parser = argparse.ArgumentParser(usage="$ elektronn2-train </path/to_config_file> [--gpu={auto|none|cuda<int>}] [--mpl-backend={auto|<backend_name>}]")
-=======
-            return int(s)
-
     parser = argparse.ArgumentParser(
         usage="$ elektronn2-train </path/to_config_file> "
-              "[--gpu={auto|none|<int>}] "
+              "[--gpu={auto|none|cuda<int>}] "
               "[--mpl-backend={auto|<backend_name>|force-<backend_name>}]")
->>>>>>> 096a6934
     parser.add_argument("config", type=str)
     parser.add_argument("--func", type=str, choices=['train', 'trace', 'tracernn'], default='train')  # TODO: Reflect this in ``usage`` once it's ready
     parser.add_argument(
@@ -93,7 +87,6 @@
         config.device = 'cpu'
 
 
-
 from elektronn2.training import trainer
 from elektronn2.training import trainutils
 
