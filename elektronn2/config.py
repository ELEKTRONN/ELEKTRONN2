--- conflicted
+++ resolved
@@ -80,12 +80,8 @@
         self.use_manual_cudnn_conv_not_w1 = True
         self.use_manual_cudnn_pool = True
         self.allow_floatX_downcast = True
-<<<<<<< HEAD
         self.show_axis_order_warning = False
-=======
-        self.show_axis_order_warning = True
         self.pad_b_warning_display = True
->>>>>>> 1d27a872
         self.use_ortho_init = False
         # Flag used to conditionally do something different for inspection/debugging
         self.inspection = False
