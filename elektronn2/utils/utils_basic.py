--- conflicted
+++ resolved
@@ -7,18 +7,13 @@
 from builtins import filter, hex, input, int, map, next, oct, pow, range, \
     super, zip
 
-<<<<<<< HEAD
-from builtins import filter, hex, input, int, map, next, oct, pow, range, \
-    super, zip
-=======
 __all__ = ['CircularBuffer', 'AccumulationArray', 'DynamicKDT', 'KDT',
            'pickleload', 'picklesave', 'h5load', 'h5save', 'pretty_string_ops',
            'import_variable_from_file', 'timeit', 'Timer',
-           'cache', 'my_jit', 'pretty_string_time', 'unique_rows',
+           'cache', 'my_jit', 'my_guvectorize', 'pretty_string_time', 'unique_rows',
            'get_free_cpu_count', 'parallel_accum', 'makeversiondir', 'as_list']
 
 from builtins import filter, hex, input, int, map, next, oct, pow, range, super, zip
->>>>>>> 7c6be08e
 
 import os
 import re
@@ -30,6 +25,7 @@
     import cPickle as pkl
 except:
     import pickle as pkl
+
 
 import psutil
 from multiprocessing import Pool
@@ -44,7 +40,7 @@
 from sklearn.neighbors import NearestNeighbors as NearestNeighbors_
 
 
-__all__ = ['get_free_cpu_count', 'parallel_accum', 'my_jit', 'my_guvectorize',
+__all__ = ['get_free_cpu_count', 'parallel_accum', 'my_jit',
            'timeit', 'cache', 'CircularBuffer', 'AccumulationArray', 'KDT',
            'DynamicKDT', 'import_variable_from_file', 'pickleload', 'picklesave',
            'h5save', 'h5load', 'pretty_string_ops', 'pretty_string_time',
@@ -179,20 +175,6 @@
     """
     pass
 
-<<<<<<< HEAD
-
-class my_guvectorize(DecoratorBase):
-    """
-    This mock decorator is used as a pure-Python fallback for
-    ``numba.guvectorize`` if numba is not availabe.
-
-    If numba is available, the decorator is later replaced by the real numba code.
-    """
-    pass
-
-
-=======
->>>>>>> 7c6be08e
 try:
     import numba
 
@@ -344,9 +326,7 @@
             dtype = data.dtype
 
         self._n_init = n_init
-        self._right_shape = (right_shape,) if isinstance(right_shape,
-                                                         int) else tuple(
-            right_shape)
+        self._right_shape = (right_shape,) if isinstance(right_shape, int) else tuple(right_shape)
         self.dtype = dtype
         self.length = 0
         self._buffer = self._alloc(n_init)
@@ -376,7 +356,7 @@
         return ret
 
     def append(self, data):
-        #        data = self.normalise_data(data)
+        # data = self.normalise_data(data)
         if len(self._buffer)==self.length:
             tmp = self._alloc(len(self._buffer) * 2)
             tmp[:self.length] = self._buffer
@@ -450,8 +430,7 @@
                  n_jobs=1, **kwargs):
         if sklearn.__version__=="0.16.1":
             if not KDT.warning_shown:
-                logger.warning(
-                    "sklearn version does not support MP, try to upgrade it.")
+                logger.warning("sklearn version does not support MP, try to upgrade it.")
                 KDT.warning_shown = True
 
             if "n_jobs" in kwargs:
@@ -774,8 +753,10 @@
     """
     Return a humanized string representation of a large number.
     """
-    abbrevs = [(1000000000000, 'Tera Ops'), (1000000000, 'Giga Ops'),
-               (1000000, 'Mega Ops'), (1000, 'kilo Ops')]
+    abbrevs = [(1000000000000, 'Tera Ops'),
+               (1000000000, 'Giga Ops'),
+               (1000000, 'Mega Ops'),
+               (1000, 'kilo Ops')]
     for factor, suffix in abbrevs:
         if n>=factor:
             break
@@ -830,9 +811,8 @@
             self.accumulator[name] = accum + dt
 
     def plot(self, accum=False):
-        import \
-            matplotlib.pyplot as plt  # I don't want this import every time utils is used
-
+        # I don't want this import every time utils is used
+        import matplotlib.pyplot as plt
         fig, ax = plt.subplots()
         if accum:
             times = list(self.accumulator.values())
@@ -853,14 +833,14 @@
             ix = np.argsort(self.accumulator.values())
             for i in ix:
                 name, dt = self.accumulator.items()[i]
-                s += "%s:\t\t%.3gs\t%.3g%%\n" % (
-                    name, dt, dt / self.total * 100.0)
+                s += "%s:\t\t%.3gs\t%.3g%%\n"\
+                     %(name, dt, dt/self.total*100.0)
         else:
             ix = np.argsort(self.checktimes)
             for i in ix:
                 name, dt = self.checknames[i], self.checktimes[i]
-                s += "%s:\t\t%.3gs\t%.3g%%\n" % (
-                    name, dt.dt / self.total * 100.0)
+                s += "%s:\t\t%.3gs\t%.3g%%\n"\
+                     % (name, dt. dt/self.total*100.0)
         if silent:
             return s
         else:
