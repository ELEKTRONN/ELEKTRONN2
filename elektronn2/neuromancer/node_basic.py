--- conflicted
+++ resolved
@@ -7,15 +7,10 @@
 from builtins import filter, hex, input, int, map, next, oct, pow, range, super, zip
 
 
-<<<<<<< HEAD
-__all__ = ['Node', 'Input', 'Input_like', 'Concat', 'ApplyFunc',
-           'FromTensor', 'split', 'multi_dim_split', 'model_manager', 'DecorrSplit',
-           'GenericInput', 'ValueNode', 'MultMerge', 'InitialState_like', 'Add']
-=======
-__all__ = ['Node', 'Input', 'Input_like', 'Concat', 'ApplyFunc', 'FlipNode',
-           'FromTensor', 'split', 'model_manager', 'GenericInput', 'ValueNode',
-           'MultMerge', 'InitialState_like', 'Add', 'AdvMerge', 'AdvTarget']
->>>>>>> fd700b08
+__all__ = ['Node', 'Input', 'Input_like', 'Concat', 'ApplyFunc', 'DecorrSplit',
+           'FromTensor', 'split', 'multi_dim_split', 'model_manager',
+           'MultMerge', 'InitialState_like', 'Add', 'AdvMerge', 'AdvTarget',
+           'FlipNode', 'GenericInput', 'ValueNode',]
 
 
 import sys
@@ -1404,7 +1399,6 @@
     return tuple(out_nodes)
 
 
-<<<<<<< HEAD
 def multi_dim_split(node, axes, n_outs=None, indices=None):
     out_nodes = [node]
     if n_outs is None:
@@ -1519,7 +1513,8 @@
     decorr_cubes.append(CropOneSided(inp_n, (cent_plus[0], cent_min[1], cent_plus[2]), (1, 0, 1)))
     decorr_cubes.append(CropOneSided(inp_n, (cent_plus[0], cent_plus[1], cent_min[2]), (1, 1, 0)))
     return [FromTensor(c, sub_sh, inp_n, name=name+"%d" % ix) for ix, c in enumerate(decorr_cubes)]
-=======
+
+
 class FlipNode(Node):
     def __init__(self, parent_node, do_flip=False, name="flip", print_repr=True):
         super(FlipNode, self).__init__(parent_node, name, print_repr)
@@ -1611,9 +1606,6 @@
 
     def _calc_comp_cost(self):
         self.computational_cost = 0
-
->>>>>>> fd700b08
-
 
 ###############################################################################
 
