# -*- coding: utf-8 -*-
from __future__ import absolute_import, division, print_function
from builtins import filter, hex, input, int, map, next, oct, pow, range, super, zip

import numpy as np
from scipy import ndimage


class InvalidNonGeomAugmentParameters(Exception):
    pass


<<<<<<< HEAD
def noiseAugment(data, level=0.15, data_overwrite=False):
=======
def noise_augment(data, level=0.15, data_overwrite=False):
>>>>>>> 7179be0a
    """
    The function adds random noise to the original raw data passed to the function.

    By default the raw data will be copied in order to avoid of overwriting of the
    original data. However, the user can disable that and allow the function
    makes changes on the passed data. The function doesn't require to change
    the corresponding labels of the raw data

    If the noise level is too high (more than 1.0) or too low (less than 0.0)
    the function throws the corresponding error

    Parameters
    ----------
    data : 4d np.ndarray float32
        The array represents the current field of view.
        The array has to have the following format: [ num_channels, z, x, y ]
    level : float
        The value determines determines the strength of the noise. The maximum value
        must be 1.0.
    data_overwrite : boolean
        The value determines whether the raw data might be
        overwritten or can be modified. If the "data_overwrite" is equal to True
        the original data passed to the function will be overwritten


     Returns
    -------
    data : 4d np.ndarray float32
        The array has   the following format: [ num_channels, z, x, y ]
    """
    MIN_NOISE = 0
    MAX_NOISE = 1

    if level < MIN_NOISE or level > MAX_NOISE:
<<<<<<< HEAD
        raise InvalidNonGeomAugmentParameters("Noise level exceeds either "
                                              "Min or Max level")
=======
        raise InvalidNonGeomAugmentParameters("Noise level exceeds either Min or Max level")
>>>>>>> 7179be0a

    if not data_overwrite:
        data = data.copy()

    num_channels = data.shape[0]

    # add noise to all channels of the data
    for channel in range(num_channels):
        shape = data[channel].shape
        data[channel] += level * (np.random.random(shape) - 0.5)
    return data


<<<<<<< HEAD
def blurAugment(data, level=1, data_overwrite=False):
=======
def blur_augment(data, level=1, data_overwrite=False):
>>>>>>> 7179be0a
    """
    The function performs Gaussian smoothing on the original data.

    By default the raw data will be copied in order to avoid of overwriting of the
    original data. However, the user can disable that and allow the function
    makes changes on the passed data. The function doesn't require to change
    the corresponding labels of the raw data

    Parameters
    ----------
    data : 4d np.ndarray float32
        The array represents the current field of view.
        The array has to have the following format: [ num_channels, z, x, y ]
    level : int
        The value determines the strength of the gaussian smoothing.
    data_overwrite : boolean
        The value determines whether the raw data might be
        overwritten or can be modified. If the "data_overwrite" is equal to True
        the original data passed to the function will be overwritten


    Returns
    -------
    data : 4d np.ndarray float32
        The array has   the following format: [ num_channels, z, x, y ]
    """
<<<<<<< HEAD

    if not data_overwrite:
        data = data.copy()

=======
    if not data_overwrite:
        data = data.copy()

>>>>>>> 7179be0a
    num_channels = data.shape[0]

    for channel in range(num_channels):
        data[channel] = ndimage.gaussian_filter(data[channel], level)

    return data


<<<<<<< HEAD
def mixBlurNoiseAugment(data,
                        noise_level=0.15,
                        smoothing_level=1,
                        data_overwrite=False):
=======
def mix_blur_noise_augment(data, noise_level=0.15, smoothing_level=1, data_overwrite=False):
>>>>>>> 7179be0a
    """
    The function performs Gaussian smoothing and adding random noise respectively.

    By default the raw data will be copied in order to avoid of overwriting of the
    original data. However, the user can disable that and allow the function
    makes changes on the passed data. The function doesn't require to change
    the corresponding labels of the raw data

    Parameters
    ----------
    data : 4d np.ndarray float32
        The array represents the current field of view.
        The array has to have the following format: [ num_channels, z, x, y ]
    noise_level : float
        The value determines determines the strength of the noise. The maximum value
        must be 1.0.
    smoothing_level : int
        The value determines the strength of the gaussian smoothing.
    data_overwrite : boolean
        The value determines whether the raw data might be
        overwritten or can be modified. If the "data_overwrite" is equal to True
        the original data passed to the function will be overwritten


    Returns
    -------
    data : 4d np.ndarray float32
        The array has   the following format: [ num_channels, z, x, y ]
    """
    if not data_overwrite:
        data = data.copy()

<<<<<<< HEAD
    blurAugment(data, smoothing_level, data_overwrite=True)
    noiseAugment(data, noise_level, data_overwrite=True)
=======
    if not data_overwrite:
        data = data.copy()

    blur_augment(data, smoothing_level, data_overwrite=True)
    noise_augment(data, noise_level, data_overwrite=True)
>>>>>>> 7179be0a

    return data<|MERGE_RESOLUTION|>--- conflicted
+++ resolved
@@ -10,11 +10,7 @@
     pass
 
 
-<<<<<<< HEAD
 def noiseAugment(data, level=0.15, data_overwrite=False):
-=======
-def noise_augment(data, level=0.15, data_overwrite=False):
->>>>>>> 7179be0a
     """
     The function adds random noise to the original raw data passed to the function.
 
@@ -49,12 +45,8 @@
     MAX_NOISE = 1
 
     if level < MIN_NOISE or level > MAX_NOISE:
-<<<<<<< HEAD
         raise InvalidNonGeomAugmentParameters("Noise level exceeds either "
                                               "Min or Max level")
-=======
-        raise InvalidNonGeomAugmentParameters("Noise level exceeds either Min or Max level")
->>>>>>> 7179be0a
 
     if not data_overwrite:
         data = data.copy()
@@ -68,11 +60,7 @@
     return data
 
 
-<<<<<<< HEAD
 def blurAugment(data, level=1, data_overwrite=False):
-=======
-def blur_augment(data, level=1, data_overwrite=False):
->>>>>>> 7179be0a
     """
     The function performs Gaussian smoothing on the original data.
 
@@ -99,16 +87,10 @@
     data : 4d np.ndarray float32
         The array has   the following format: [ num_channels, z, x, y ]
     """
-<<<<<<< HEAD
 
     if not data_overwrite:
         data = data.copy()
 
-=======
-    if not data_overwrite:
-        data = data.copy()
-
->>>>>>> 7179be0a
     num_channels = data.shape[0]
 
     for channel in range(num_channels):
@@ -117,14 +99,10 @@
     return data
 
 
-<<<<<<< HEAD
 def mixBlurNoiseAugment(data,
                         noise_level=0.15,
                         smoothing_level=1,
                         data_overwrite=False):
-=======
-def mix_blur_noise_augment(data, noise_level=0.15, smoothing_level=1, data_overwrite=False):
->>>>>>> 7179be0a
     """
     The function performs Gaussian smoothing and adding random noise respectively.
 
@@ -157,15 +135,7 @@
     if not data_overwrite:
         data = data.copy()
 
-<<<<<<< HEAD
     blurAugment(data, smoothing_level, data_overwrite=True)
     noiseAugment(data, noise_level, data_overwrite=True)
-=======
-    if not data_overwrite:
-        data = data.copy()
-
-    blur_augment(data, smoothing_level, data_overwrite=True)
-    noise_augment(data, noise_level, data_overwrite=True)
->>>>>>> 7179be0a
 
     return data